"""
jobspy.scrapers.linkedin
~~~~~~~~~~~~~~~~~~~

This module contains routines to scrape LinkedIn.
"""

from __future__ import annotations

import time
import random
import regex as re
import urllib.parse
from typing import Optional
from datetime import datetime

from threading import Lock
from bs4.element import Tag
from bs4 import BeautifulSoup
from urllib.parse import urlparse, urlunparse

from .. import Scraper, ScraperInput, Site
from ..exceptions import LinkedInException
from ..utils import create_session
from ...jobs import (
    JobPost,
    Location,
    JobResponse,
    JobType,
    Country,
    Compensation,
    DescriptionFormat,
)
from ..utils import (
    logger,
    extract_emails_from_text,
    get_enum_from_job_type,
    currency_parser,
    markdown_converter,
)


class LinkedInScraper(Scraper):
    base_url = "https://www.linkedin.com"
    delay = 3
    band_delay = 4
    jobs_per_page = 25

    def __init__(self, proxy: Optional[str] = None):
        """
        Initializes LinkedInScraper with the LinkedIn job search url
        """
        super().__init__(Site(Site.LINKEDIN), proxy=proxy)
        self.scraper_input = None
        self.country = "worldwide"
        self.job_url_direct_regex = re.compile(r'(?<=\?url=)[^"]+')

    def scrape(self, scraper_input: ScraperInput) -> JobResponse:
        """
        Scrapes LinkedIn for jobs with scraper_input criteria
        :param scraper_input:
        :return: job_response
        """
        self.scraper_input = scraper_input
        job_list: list[JobPost] = []
        seen_urls = set()
        url_lock = Lock()
        page = scraper_input.offset // 25 + 25 if scraper_input.offset else 0
        seconds_old = (
            scraper_input.hours_old * 3600 if scraper_input.hours_old else None
        )
        continue_search = (
            lambda: len(job_list) < scraper_input.results_wanted and page < 1000
        )
        while continue_search():
            logger.info(f"LinkedIn search page: {page // 25 + 1}")
            session = create_session(is_tls=False, has_retry=True, delay=5)
            params = {
                "keywords": scraper_input.search_term,
                "location": scraper_input.location,
                "distance": scraper_input.distance,
                "f_WT": 2 if scraper_input.is_remote else None,
                "f_JT": (
                    self.job_type_code(scraper_input.job_type)
                    if scraper_input.job_type
                    else None
                ),
                "pageNum": 0,
                "start": page + scraper_input.offset,
                "f_AL": "true" if scraper_input.easy_apply else None,
                "f_C": (
                    ",".join(map(str, scraper_input.linkedin_company_ids))
                    if scraper_input.linkedin_company_ids
                    else None
                ),
            }
            if seconds_old is not None:
                params["f_TPR"] = f"r{seconds_old}"

            params = {k: v for k, v in params.items() if v is not None}
            try:
                response = session.get(
                    f"{self.base_url}/jobs-guest/jobs/api/seeMoreJobPostings/search?",
                    params=params,
                    allow_redirects=True,
                    proxies=self.proxy,
                    headers=self.headers,
                    timeout=10,
                )
                if response.status_code not in range(200, 400):
                    if response.status_code == 429:
                        err = (
                            f"429 Response - Blocked by LinkedIn for too many requests"
                        )
                    else:
                        err = f"LinkedIn response status code {response.status_code}"
                        err += f" - {response.text}"
                    logger.error(err)
                    return JobResponse(jobs=job_list)
            except Exception as e:
                if "Proxy responded with" in str(e):
                    logger.error(f"LinkedIn: Bad proxy")
                else:
                    logger.error(f"LinkedIn: {str(e)}")
                return JobResponse(jobs=job_list)

            soup = BeautifulSoup(response.text, "html.parser")
            job_cards = soup.find_all("div", class_="base-search-card")
            if len(job_cards) == 0:
                return JobResponse(jobs=job_list)

            for job_card in job_cards:
                job_url = None
                href_tag = job_card.find("a", class_="base-card__full-link")
                if href_tag and "href" in href_tag.attrs:
                    href = href_tag.attrs["href"].split("?")[0]
                    job_id = href.split("-")[-1]
                    job_url = f"{self.base_url}/jobs/view/{job_id}"

                with url_lock:
                    if job_url in seen_urls:
                        continue
                    seen_urls.add(job_url)
                try:
                    fetch_desc = scraper_input.linkedin_fetch_description
                    job_post = self._process_job(job_card, job_url, fetch_desc)
                    if job_post:
                        job_list.append(job_post)
                    if not continue_search():
                        break
                except Exception as e:
                    raise LinkedInException(str(e))

            if continue_search():
                time.sleep(random.uniform(self.delay, self.delay + self.band_delay))
                page += self.jobs_per_page

        job_list = job_list[: scraper_input.results_wanted]
        return JobResponse(jobs=job_list)

    def _process_job(
        self, job_card: Tag, job_url: str, full_descr: bool
    ) -> Optional[JobPost]:
        salary_tag = job_card.find("span", class_="job-search-card__salary-info")

        compensation = None
        if salary_tag:
            salary_text = salary_tag.get_text(separator=" ").strip()
            salary_values = [currency_parser(value) for value in salary_text.split("-")]
            salary_min = salary_values[0]
            salary_max = salary_values[1]
            currency = salary_text[0] if salary_text[0] != "$" else "USD"

            compensation = Compensation(
                min_amount=int(salary_min),
                max_amount=int(salary_max),
                currency=currency,
            )

        title_tag = job_card.find("span", class_="sr-only")
        title = title_tag.get_text(strip=True) if title_tag else "N/A"

        company_tag = job_card.find("h4", class_="base-search-card__subtitle")
        company_a_tag = company_tag.find("a") if company_tag else None
        company_url = (
            urlunparse(urlparse(company_a_tag.get("href"))._replace(query=""))
            if company_a_tag and company_a_tag.has_attr("href")
            else ""
        )
        company = company_a_tag.get_text(strip=True) if company_a_tag else "N/A"

        metadata_card = job_card.find("div", class_="base-search-card__metadata")
        location = self._get_location(metadata_card)

        datetime_tag = (
            metadata_card.find("time", class_="job-search-card__listdate")
            if metadata_card
            else None
        )
<<<<<<< HEAD
        date_posted = None
=======
        date_posted = description = job_type = job_url_direct = None
>>>>>>> 8dd08ed9
        if datetime_tag and "datetime" in datetime_tag.attrs:
            datetime_str = datetime_tag["datetime"]
            try:
                date_posted = datetime.strptime(datetime_str, "%Y-%m-%d")
            except:
                date_posted = None
<<<<<<< HEAD
        job_details = {}
        if full_descr:
            job_details = self._get_job_details(job_url)
=======
        if full_descr:
            description, job_type, job_url_direct = self._get_job_description(job_url)
>>>>>>> 8dd08ed9

        return JobPost(
            title=title,
            company_name=company,
            company_url=company_url,
            location=location,
            date_posted=date_posted,
            job_url=job_url,
            job_url_direct=job_url_direct,
            compensation=compensation,
            job_type=job_details.get("job_type"),
            description=job_details.get("description"),
            job_url_direct=job_details.get("job_url_direct"),
            emails=extract_emails_from_text(job_details.get("description")),
            logo_photo_url=job_details.get("logo_photo_url"),
        )

<<<<<<< HEAD
    def _get_job_details(self, job_page_url: str) -> dict:
=======
    def _get_job_description(
        self, job_page_url: str
    ) -> tuple[None, None, None] | tuple[
        str | None, tuple[str | None, JobType | None], str | None
    ]:
>>>>>>> 8dd08ed9
        """
        Retrieves job description and other job details by going to the job page url
        :param job_page_url:
        :return: dict
        """
        try:
            session = create_session(is_tls=False, has_retry=True)
            response = session.get(
                job_page_url, headers=self.headers, timeout=5, proxies=self.proxy
            )
            response.raise_for_status()
        except:
            return {}
        if response.url == "https://www.linkedin.com/signup":
            return {}

        soup = BeautifulSoup(response.text, "html.parser")
        div_content = soup.find(
            "div", class_=lambda x: x and "show-more-less-html__markup" in x
        )
        description = None
        if div_content is not None:

            def remove_attributes(tag):
                for attr in list(tag.attrs):
                    del tag[attr]
                return tag

            div_content = remove_attributes(div_content)
            description = div_content.prettify(formatter="html")
            if self.scraper_input.description_format == DescriptionFormat.MARKDOWN:
                description = markdown_converter(description)
<<<<<<< HEAD
        return {
            "description": description,
            "job_type": self._parse_job_type(soup),
            "job_url_direct": self._parse_job_url_direct(soup),
            "logo_photo_url": soup.find("img", {"class": "artdeco-entity-image"}).get(
                "data-delayed-url"
            ),
        }
=======
        return description, self._parse_job_type(soup), self._parse_job_url_direct(soup)
>>>>>>> 8dd08ed9

    def _get_location(self, metadata_card: Optional[Tag]) -> Location:
        """
        Extracts the location data from the job metadata card.
        :param metadata_card
        :return: location
        """
        location = Location(country=Country.from_string(self.country))
        if metadata_card is not None:
            location_tag = metadata_card.find(
                "span", class_="job-search-card__location"
            )
            location_string = location_tag.text.strip() if location_tag else "N/A"
            parts = location_string.split(", ")
            if len(parts) == 2:
                city, state = parts
                location = Location(
                    city=city,
                    state=state,
                    country=Country.from_string(self.country),
                )
            elif len(parts) == 3:
                city, state, country = parts
                country = Country.from_string(country)
                location = Location(city=city, state=state, country=country)
        return location

    @staticmethod
    def _parse_job_type(soup_job_type: BeautifulSoup) -> list[JobType] | None:
        """
        Gets the job type from job page
        :param soup_job_type:
        :return: JobType
        """
        h3_tag = soup_job_type.find(
            "h3",
            class_="description__job-criteria-subheader",
            string=lambda text: "Employment type" in text,
        )
        employment_type = None
        if h3_tag:
            employment_type_span = h3_tag.find_next_sibling(
                "span",
                class_="description__job-criteria-text description__job-criteria-text--criteria",
            )
            if employment_type_span:
                employment_type = employment_type_span.get_text(strip=True)
                employment_type = employment_type.lower()
                employment_type = employment_type.replace("-", "")

        return [get_enum_from_job_type(employment_type)] if employment_type else []

    def _parse_job_url_direct(self, soup: BeautifulSoup) -> str | None:
        """
        Gets the job url direct from job page
        :param soup:
        :return: str
        """
        job_url_direct = None
        job_url_direct_content = soup.find("code", id="applyUrl")
        if job_url_direct_content:
            job_url_direct_match = self.job_url_direct_regex.search(
                job_url_direct_content.decode_contents().strip()
            )
            if job_url_direct_match:
                job_url_direct = urllib.parse.unquote(job_url_direct_match.group())

        return job_url_direct

    @staticmethod
    def job_type_code(job_type_enum: JobType) -> str:
        return {
            JobType.FULL_TIME: "F",
            JobType.PART_TIME: "P",
            JobType.INTERNSHIP: "I",
            JobType.CONTRACT: "C",
            JobType.TEMPORARY: "T",
        }.get(job_type_enum, "")

    headers = {
        "authority": "www.linkedin.com",
        "accept": "text/html,application/xhtml+xml,application/xml;q=0.9,image/avif,image/webp,image/apng,*/*;q=0.8,application/signed-exchange;v=b3;q=0.7",
        "accept-language": "en-US,en;q=0.9",
        "cache-control": "max-age=0",
        "upgrade-insecure-requests": "1",
        "user-agent": "Mozilla/5.0 (Macintosh; Intel Mac OS X 10_15_7) AppleWebKit/537.36 (KHTML, like Gecko) Chrome/120.0.0.0 Safari/537.36",
    }<|MERGE_RESOLUTION|>--- conflicted
+++ resolved
@@ -197,25 +197,16 @@
             if metadata_card
             else None
         )
-<<<<<<< HEAD
         date_posted = None
-=======
-        date_posted = description = job_type = job_url_direct = None
->>>>>>> 8dd08ed9
         if datetime_tag and "datetime" in datetime_tag.attrs:
             datetime_str = datetime_tag["datetime"]
             try:
                 date_posted = datetime.strptime(datetime_str, "%Y-%m-%d")
             except:
                 date_posted = None
-<<<<<<< HEAD
         job_details = {}
         if full_descr:
             job_details = self._get_job_details(job_url)
-=======
-        if full_descr:
-            description, job_type, job_url_direct = self._get_job_description(job_url)
->>>>>>> 8dd08ed9
 
         return JobPost(
             title=title,
@@ -233,15 +224,7 @@
             logo_photo_url=job_details.get("logo_photo_url"),
         )
 
-<<<<<<< HEAD
     def _get_job_details(self, job_page_url: str) -> dict:
-=======
-    def _get_job_description(
-        self, job_page_url: str
-    ) -> tuple[None, None, None] | tuple[
-        str | None, tuple[str | None, JobType | None], str | None
-    ]:
->>>>>>> 8dd08ed9
         """
         Retrieves job description and other job details by going to the job page url
         :param job_page_url:
@@ -274,7 +257,6 @@
             description = div_content.prettify(formatter="html")
             if self.scraper_input.description_format == DescriptionFormat.MARKDOWN:
                 description = markdown_converter(description)
-<<<<<<< HEAD
         return {
             "description": description,
             "job_type": self._parse_job_type(soup),
@@ -283,9 +265,6 @@
                 "data-delayed-url"
             ),
         }
-=======
-        return description, self._parse_job_type(soup), self._parse_job_url_direct(soup)
->>>>>>> 8dd08ed9
 
     def _get_location(self, metadata_card: Optional[Tag]) -> Location:
         """
