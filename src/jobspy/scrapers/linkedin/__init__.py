"""
jobspy.scrapers.linkedin
~~~~~~~~~~~~~~~~~~~

This module contains routines to scrape LinkedIn.
"""
import time
import random
from typing import Optional
from datetime import datetime

import requests
from requests.exceptions import ProxyError
from threading import Lock
from bs4.element import Tag
from bs4 import BeautifulSoup
from urllib.parse import urlparse, urlunparse

from .. import Scraper, ScraperInput, Site
from ..exceptions import LinkedInException
from ..utils import create_session
from ...jobs import (
    JobPost,
    Location,
    JobResponse,
    JobType,
    Country,
    Compensation
)
from ..utils import (
    count_urgent_words,
    extract_emails_from_text,
    get_enum_from_job_type,
    currency_parser,
    modify_and_get_description
)


class LinkedInScraper(Scraper):
    DELAY = 3

    def __init__(self, proxy: Optional[str] = None):
        """
        Initializes LinkedInScraper with the LinkedIn job search url
        """
        site = Site(Site.LINKEDIN)
        self.country = "worldwide"
        self.url = "https://www.linkedin.com"
        super().__init__(site, proxy=proxy)

    def scrape(self, scraper_input: ScraperInput) -> JobResponse:
        """
        Scrapes LinkedIn for jobs with scraper_input criteria
        :param scraper_input:
        :return: job_response
        """
        job_list: list[JobPost] = []
        seen_urls = set()
        url_lock = Lock()
        page = scraper_input.offset // 25 + 25 if scraper_input.offset else 0

        def job_type_code(job_type_enum):
            mapping = {
                JobType.FULL_TIME: "F",
                JobType.PART_TIME: "P",
                JobType.INTERNSHIP: "I",
                JobType.CONTRACT: "C",
                JobType.TEMPORARY: "T",
            }

            return mapping.get(job_type_enum, "")

        while len(job_list) < scraper_input.results_wanted and page < 1000:
            session = create_session(is_tls=False, has_retry=True, delay=5)
            params = {
                "keywords": scraper_input.search_term,
                "location": scraper_input.location,
                "distance": scraper_input.distance,
                "f_WT": 2 if scraper_input.is_remote else None,
                "f_JT": job_type_code(scraper_input.job_type)
                if scraper_input.job_type
                else None,
                "pageNum": 0,
                "start": page + scraper_input.offset,
                "f_AL": "true" if scraper_input.easy_apply else None,
            }

            params = {k: v for k, v in params.items() if v is not None}
            try:
                response = session.get(
                    f"{self.url}/jobs-guest/jobs/api/seeMoreJobPostings/search?",
                    params=params,
                    allow_redirects=True,
                    proxies=self.proxy,
                    headers=self.headers(),
                    timeout=10,
                )
                response.raise_for_status()

            except requests.HTTPError as e:
                raise LinkedInException(f"bad response status code: {e.response.status_code}")
            except ProxyError as e:
                raise LinkedInException("bad proxy")
            except Exception as e:
                raise LinkedInException(str(e))

            soup = BeautifulSoup(response.text, "html.parser")
            job_cards = soup.find_all("div", class_="base-search-card")
            if len(job_cards) == 0:
                return JobResponse(jobs=job_list)

            for job_card in job_cards:
                job_url = None
                href_tag = job_card.find("a", class_="base-card__full-link")
                if href_tag and "href" in href_tag.attrs:
                    href = href_tag.attrs["href"].split("?")[0]
                    job_id = href.split("-")[-1]
                    job_url = f"{self.url}/jobs/view/{job_id}"

                with url_lock:
                    if job_url in seen_urls:
                        continue
                    seen_urls.add(job_url)

                # Call process_job directly without threading
                try:
                    job_post = self.process_job(job_card, job_url, scraper_input.full_description)
                    if job_post:
                        job_list.append(job_post)
                except Exception as e:
                    raise LinkedInException("Exception occurred while processing jobs")

            page += 25
            time.sleep(random.uniform(LinkedInScraper.DELAY, LinkedInScraper.DELAY + 2))

        job_list = job_list[: scraper_input.results_wanted]
        return JobResponse(jobs=job_list)

    def process_job(self, job_card: Tag, job_url: str, full_descr: bool) -> Optional[JobPost]:
        salary_tag = job_card.find('span', class_='job-search-card__salary-info')

        compensation = None
        if salary_tag:
            salary_text = salary_tag.get_text(separator=' ').strip()
            salary_values = [currency_parser(value) for value in salary_text.split('-')]
            salary_min = salary_values[0]
            salary_max = salary_values[1]
            currency = salary_text[0] if salary_text[0] != '$' else 'USD'

            compensation = Compensation(
                min_amount=int(salary_min),
                max_amount=int(salary_max),
                currency=currency,
            )

        title_tag = job_card.find("span", class_="sr-only")
        title = title_tag.get_text(strip=True) if title_tag else "N/A"

        company_tag = job_card.find("h4", class_="base-search-card__subtitle")
        company_a_tag = company_tag.find("a") if company_tag else None
        company_url = (
            urlunparse(urlparse(company_a_tag.get("href"))._replace(query=""))
            if company_a_tag and company_a_tag.has_attr("href")
            else ""
        )
        company = company_a_tag.get_text(strip=True) if company_a_tag else "N/A"

        metadata_card = job_card.find("div", class_="base-search-card__metadata")
        location = self.get_location(metadata_card)

        datetime_tag = (
            metadata_card.find("time", class_="job-search-card__listdate")
            if metadata_card
            else None
        )
        date_posted = description = job_type = None
        if datetime_tag and "datetime" in datetime_tag.attrs:
            datetime_str = datetime_tag["datetime"]
            try:
                date_posted = datetime.strptime(datetime_str, "%Y-%m-%d")
            except Exception as e:
                date_posted = None
        benefits_tag = job_card.find("span", class_="result-benefits__text")
        benefits = " ".join(benefits_tag.get_text().split()) if benefits_tag else None
        if full_descr:
            description, job_type = self.get_job_description(job_url)

        return JobPost(
            title=title,
            company_name=company,
            company_url=company_url,
            location=location,
            date_posted=date_posted,
            job_url=job_url,
            compensation=compensation,
            benefits=benefits,
            job_type=job_type,
            description=description,
            emails=extract_emails_from_text(description) if description else None,
            num_urgent_words=count_urgent_words(description) if description else None,
        )

    def get_job_description(
        self, job_page_url: str
    ) -> tuple[None, None] | tuple[str | None, tuple[str | None, JobType | None]]:
        """
        Retrieves job description by going to the job page url
        :param job_page_url:
        :return: description or None
        """
        try:
            session = create_session(is_tls=False, has_retry=True)
            response = session.get(job_page_url, timeout=5, proxies=self.proxy)
            response.raise_for_status()
        except requests.HTTPError as e:
            return None, None
        except Exception as e:
            return None, None
        if response.url == "https://www.linkedin.com/signup":
            return None, None

        soup = BeautifulSoup(response.text, "html.parser")
        div_content = soup.find(
            "div", class_=lambda x: x and "show-more-less-html__markup" in x
        )

        description = None
        if div_content:
            description = modify_and_get_description(div_content)

        def get_job_type(
            soup_job_type: BeautifulSoup,
        ) -> list[JobType] | None:
            """
            Gets the job type from job page
            :param soup_job_type:
            :return: JobType
            """
            h3_tag = soup_job_type.find(
                "h3",
                class_="description__job-criteria-subheader",
                string=lambda text: "Employment type" in text,
            )

            employment_type = None
            if h3_tag:
                employment_type_span = h3_tag.find_next_sibling(
                    "span",
                    class_="description__job-criteria-text description__job-criteria-text--criteria",
                )
                if employment_type_span:
                    employment_type = employment_type_span.get_text(strip=True)
                    employment_type = employment_type.lower()
                    employment_type = employment_type.replace("-", "")

            return [get_enum_from_job_type(employment_type)] if employment_type else []

        return description, get_job_type(soup)

    def get_location(self, metadata_card: Optional[Tag]) -> Location:
        """
        Extracts the location data from the job metadata card.
        :param metadata_card
        :return: location
        """
        location = Location(country=Country.from_string(self.country))
        if metadata_card is not None:
            location_tag = metadata_card.find(
                "span", class_="job-search-card__location"
            )
            location_string = location_tag.text.strip() if location_tag else "N/A"
            parts = location_string.split(", ")
            if len(parts) == 2:
                city, state = parts
                location = Location(
                    city=city,
                    state=state,
                    country=Country.from_string(self.country),
                )
            elif len(parts) == 3:
                city, state, country = parts
                try:
                    country_enum = Country.from_string(country)
                except ValueError:
                    country_enum = Country.from_string(self.country)
                location = Location(
                    city=city,
                    state=state,
                    country=country_enum,
                )

        return location
<<<<<<< HEAD
=======

    @staticmethod
    def headers() -> dict:
        return {
            'authority': 'www.linkedin.com',
            'accept': 'text/html,application/xhtml+xml,application/xml;q=0.9,image/avif,image/webp,image/apng,*/*;q=0.8,application/signed-exchange;v=b3;q=0.7',
            'accept-language': 'en-US,en;q=0.9',
            'cache-control': 'max-age=0',
            'sec-ch-ua': '"Not_A Brand";v="8", "Chromium";v="120", "Google Chrome";v="120"',
            # 'sec-ch-ua-mobile': '?0',
            # 'sec-ch-ua-platform': '"macOS"',
            # 'sec-fetch-dest': 'document',
            # 'sec-fetch-mode': 'navigate',
            # 'sec-fetch-site': 'none',
            # 'sec-fetch-user': '?1',
            'upgrade-insecure-requests': '1',
            'user-agent': 'Mozilla/5.0 (Macintosh; Intel Mac OS X 10_15_7) AppleWebKit/537.36 (KHTML, like Gecko) Chrome/120.0.0.0 Safari/537.36'
        }
>>>>>>> b97c73ff
<|MERGE_RESOLUTION|>--- conflicted
+++ resolved
@@ -290,8 +290,6 @@
                 )
 
         return location
-<<<<<<< HEAD
-=======
 
     @staticmethod
     def headers() -> dict:
@@ -309,5 +307,4 @@
             # 'sec-fetch-user': '?1',
             'upgrade-insecure-requests': '1',
             'user-agent': 'Mozilla/5.0 (Macintosh; Intel Mac OS X 10_15_7) AppleWebKit/537.36 (KHTML, like Gecko) Chrome/120.0.0.0 Safari/537.36'
-        }
->>>>>>> b97c73ff
+        }