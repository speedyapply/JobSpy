"""
jobspy.scrapers.exceptions
~~~~~~~~~~~~~~~~~~~

This module contains the set of Scrapers' exceptions.
"""


class LinkedInException(Exception):
    def __init__(self, message=None):
        super().__init__(message or "An error occurred with LinkedIn")


class IndeedException(Exception):
    def __init__(self, message=None):
        super().__init__(message or "An error occurred with Indeed")


class ZipRecruiterException(Exception):
    def __init__(self, message=None):
        super().__init__(message or "An error occurred with ZipRecruiter")


class GlassdoorException(Exception):
    def __init__(self, message=None):
        super().__init__(message or "An error occurred with Glassdoor")


class GoogleJobsException(Exception):
    def __init__(self, message=None):
        super().__init__(message or "An error occurred with Google Jobs")

<<<<<<< HEAD
=======

>>>>>>> 30060638
class BaytException(Exception):
    def __init__(self, message=None):
        super().__init__(message or "An error occurred with Bayt")<|MERGE_RESOLUTION|>--- conflicted
+++ resolved
@@ -30,10 +30,7 @@
     def __init__(self, message=None):
         super().__init__(message or "An error occurred with Google Jobs")
 
-<<<<<<< HEAD
-=======
 
->>>>>>> 30060638
 class BaytException(Exception):
     def __init__(self, message=None):
         super().__init__(message or "An error occurred with Bayt")