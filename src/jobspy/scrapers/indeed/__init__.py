--- conflicted
+++ resolved
@@ -239,37 +239,18 @@
         if response.status_code not in range(200, 400):
             return None
 
-<<<<<<< HEAD
-        # Search for job description in the response content
-        job_desc_pattern = re.compile(r'"sanitizedJobDescription":"(.*?)"\s*,', re.DOTALL)
-        job_desc_match = job_desc_pattern.search(response.text)
-
-        # If a match is found, parse the HTML to extract the text
-        if job_desc_match:
-            # Extracting the job description HTML content
-            job_desc_html = job_desc_match.group(1)
-            # Unescape HTML entities
-            job_desc_html = html.unescape(job_desc_html)
-            # Replace escaped forward slashes and remove line breaks
-            job_desc_html = job_desc_html.replace('\\/', '/').replace('\\n', ' ')
-            # Parse the HTML content with BeautifulSoup
-            soup = BeautifulSoup(job_desc_html, "html.parser")
-            # Extract text content from the HTML, with whitespace normalized
-            text_content = ' '.join(soup.get_text(separator=" ").split())
-            # Further clean up to remove any tags that might have been missed
-            clean_text = re.sub(r'<[^>]+>', '', text_content)
-            return clean_text.strip()
-        else:
-=======
         try:
             data = json.loads(response.text)
             job_description = data["body"]["jobInfoWrapperModel"]["jobInfoModel"][
                 "sanitizedJobDescription"
             ]
         except (KeyError, TypeError, IndexError):
->>>>>>> 33d442bf
             return None
 
+        soup = BeautifulSoup(job_description, "html.parser")
+        text_content = " ".join(soup.get_text(separator=" ").split()).strip()
+
+        return text_content
 
     @staticmethod
     def get_job_type(job: dict) -> list[JobType] | None:
